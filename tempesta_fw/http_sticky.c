--- conflicted
+++ resolved
@@ -266,14 +266,8 @@
 
 	tfw_http_prep_hexstring(buf, client->cookie.hmac, len);
 
-<<<<<<< HEAD
-	TFW_DBG("%s: \"" S_F_SET_COOKIE "%.*s=%.*s\"\n", __FUNCTION__,
+	TFW_DBG("%s: \"" S_F_SET_COOKIE "%.*s=%.*s\"\n", __func__,
 		PR_TFW_STR(&tfw_cfg_sticky.name), len * 2, buf);
-=======
-	TFW_DBG("%s: \"" S_F_SET_COOKIE "%.*s=%.*s\"\n", __func__,
-		tfw_cfg_sticky.name.len, (char *)tfw_cfg_sticky.name.ptr,
-		len * 2, buf);
->>>>>>> f1ee1153
 
 	r = tfw_http_msg_hdr_add(hmresp, &set_cookie);
 	if (r)
