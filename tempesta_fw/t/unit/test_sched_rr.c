/**
 *		Tempesta FW
 *
 * Copyright (C) 2014 NatSys Lab. (info@natsys-lab.com).
 * Copyright (C) 2015-2017 Tempesta Technologies, Inc.
 *
 * This program is free software; you can redistribute it and/or modify it
 * under the terms of the GNU General Public License as published by
 * the Free Software Foundation; either version 2 of the License,
 * or (at your option) any later version.
 *
 * This program is distributed in the hope that it will be useful, but WITHOUT
 * ANY WARRANTY; without even the implied warranty of MERCHANTABILITY or
 * FITNESS FOR A PARTICULAR PURPOSE.
 * See the GNU General Public License for more details.
 *
 * You should have received a copy of the GNU General Public License along with
 * this program; if not, write to the Free Software Foundation, Inc., 59
 * Temple Place - Suite 330, Boston, MA 02111-1307, USA.
 */
#include <asm/fpu/api.h>

#undef tfw_sock_srv_init
#define tfw_sock_srv_init test_rr_sock_srv_conn_init
#undef tfw_sock_srv_exit
#define tfw_sock_srv_exit test_rr_sock_srv_exit
#undef tfw_srv_conn_release
#define tfw_srv_conn_release test_rr_srv_conn_release
#undef tfw_sock_srv_cfg_mod
#define tfw_sock_srv_cfg_mod test_rr_srv_cfg_mod

#include "sock_srv.c"

#ifdef module_init
#undef module_init
#undef module_exit
#define module_init(func)
#define module_exit(func)
#endif

#include "../../sched/tfw_sched_rr.c"

#include "sched_helper.h"
#include "server.h"
#include "test.h"

static TfwMsg *
sched_rr_get_arg(size_t conn_type __attribute__((unused)))
{
	return NULL;
}

static void
sched_rr_free_arg(TfwMsg *msg __attribute__((unused)))
{
}

static struct TestSchedHelper sched_helper_rr = {
	.sched = "round-robin",
	.conn_types = 1,
	.flags = TFW_SG_F_SCHED_RATIO_STATIC,
	.get_sched_arg = &sched_rr_get_arg,
	.free_sched_arg = &sched_rr_free_arg,
};

TEST(tfw_sched_rr, sg_empty)
{
	test_sched_sg_empty_sg(&sched_helper_rr);
}

TEST(tfw_sched_rr, sched_sg_one_srv_zero_conn)
{
	test_sched_sg_one_srv_zero_conn(&sched_helper_rr);
}

TEST(tfw_sched_rr, sched_sg_one_srv_max_conn)
{
	size_t i, j;
	long long conn_acc = 0, conn_acc_check = 0;

	TfwSrvGroup *sg = test_create_sg("test");
	TfwServer *srv = test_create_srv("127.0.0.1", sg);

	for (i = 0; i < TFW_TEST_SRV_MAX_CONN_N; ++i) {
		TfwSrvConn *srv_conn = test_create_srv_conn(srv);
		conn_acc ^= (long long)srv_conn;
	}

	sg->flags = TFW_SG_F_SCHED_RATIO_STATIC;
	test_start_sg(sg, sched_helper_rr.sched);

	/*
	 * Check that connections is scheduled in the fair way:
	 * every connection will be scheduled only once
	 */
	for (i = 0; i < sched_helper_rr.conn_types; ++i) {
		TfwMsg *msg = sched_helper_rr.get_sched_arg(i);
		conn_acc_check = 0;

<<<<<<< HEAD
		for (j = 0; j < TFW_TEST_SRV_MAX_CONN_N; ++j) {
			TfwSrvConn *srv_conn = sg->sched->sched_srv(msg, sg);
=======
		for (j = 0; j < TFW_SRV_MAX_CONN; ++j) {
			TfwSrvConn *srv_conn =
					sg->sched->sched_sg_conn(msg, sg);
>>>>>>> dfa12c90
			EXPECT_NOT_NULL(srv_conn);
			if (!srv_conn)
				goto err;

			conn_acc_check ^= (long long)srv_conn;
			tfw_srv_conn_put(srv_conn);
<<<<<<< HEAD
=======
			/*
			 * Don't let wachtdog suppose that we have stucked
			 * on long cycles.
			 */
			kernel_fpu_end();
			schedule();
			kernel_fpu_begin();
>>>>>>> dfa12c90
		}

		sched_helper_rr.free_sched_arg(msg);
		EXPECT_EQ(conn_acc, conn_acc_check);
		sched_helper_rr.free_sched_arg(msg);
	}
err:
	test_conn_release_all(sg);
	test_sg_release_all();
}

TEST(tfw_sched_rr, sched_sg_max_srv_zero_conn)
{
	test_sched_sg_max_srv_zero_conn(&sched_helper_rr);
}

TEST(tfw_sched_rr, sched_sg_max_srv_max_conn)
{
	unsigned long i, j;
	long long conn_acc = 0, conn_acc_check = 0;

	TfwSrvGroup *sg = test_create_sg("test");

	for (i = 0; i < TFW_TEST_SG_MAX_SRV_N; ++i) {
		TfwServer *srv = test_create_srv("127.0.0.1", sg);

		for (j = 0; j < TFW_TEST_SRV_MAX_CONN_N; ++j) {
			TfwSrvConn *srv_conn = test_create_srv_conn(srv);
			conn_acc ^= (long long)srv_conn;
		}
	}

	sg->flags = TFW_SG_F_SCHED_RATIO_STATIC;
	test_start_sg(sg, sched_helper_rr.sched);

	/*
	 * Check that connections is scheduled in the fair way:
	 * every connection will be scheduled only once
	 */
	for (i = 0; i < sched_helper_rr.conn_types; ++i) {
		TfwMsg *msg = sched_helper_rr.get_sched_arg(i);
		conn_acc_check = 0;

<<<<<<< HEAD
		for (j = 0; j < TFW_TEST_SG_MAX_CONN_N; ++j) {
			TfwSrvConn *srv_conn = sg->sched->sched_srv(msg, sg);
=======
		for (j = 0; j < TFW_SG_MAX_SRV * TFW_SRV_MAX_CONN; ++j) {
			TfwSrvConn *srv_conn =
					sg->sched->sched_sg_conn(msg, sg);
>>>>>>> dfa12c90
			EXPECT_NOT_NULL(srv_conn);
			if (!srv_conn)
				goto err;

			conn_acc_check ^= (long long)srv_conn;
			tfw_srv_conn_put(srv_conn);
		}

		sched_helper_rr.free_sched_arg(msg);
		EXPECT_EQ(conn_acc, conn_acc_check);
		sched_helper_rr.free_sched_arg(msg);
	}
err:
	test_conn_release_all(sg);
	test_sg_release_all();
}

TEST(tfw_sched_rr, sched_srv_one_srv_zero_conn)
{
	test_sched_srv_one_srv_zero_conn(&sched_helper_rr);
}

TEST(tfw_sched_rr, sched_srv_one_srv_max_conn)
{
	size_t i, j;
	long long conn_acc = 0, conn_acc_check = 0;

	TfwSrvGroup *sg = test_create_sg("test", sched_helper_rr.sched);
	TfwServer *srv = test_create_srv("127.0.0.1", sg);

	for (i = 0; i < TFW_SRV_MAX_CONN; ++i) {
		TfwSrvConn *srv_conn = test_create_conn((TfwPeer *)srv);
		sg->sched->add_conn(sg, srv, srv_conn);
		conn_acc ^= (long long)srv_conn;
	}

	/*
	 * Check that connections is scheduled in the fair way:
	 * every connection will be scheduled only once
	 */
	for (i = 0; i < sched_helper_rr.conn_types; ++i) {
		TfwMsg *msg = sched_helper_rr.get_sched_arg(i);
		conn_acc_check = 0;

		for (j = 0; j < TFW_SRV_MAX_CONN; ++j) {
			TfwSrvConn *srv_conn =
					sg->sched->sched_srv_conn(msg, srv);
			EXPECT_NOT_NULL(srv_conn);
			if (!srv_conn)
				goto err;
			EXPECT_EQ((TfwServer *)srv_conn->peer, srv);

			conn_acc_check ^= (long long)srv_conn;
			tfw_srv_conn_put(srv_conn);

			/*
			 * Don't let wachtdog wuppose that we have stucked
			 * on long cycles.
			 */
			kernel_fpu_end();
			schedule();
			kernel_fpu_begin();
		}

		EXPECT_EQ(conn_acc, conn_acc_check);
		sched_helper_rr.free_sched_arg(msg);
	}
err:
	test_conn_release_all(sg);
	test_sg_release_all();
}

TEST(tfw_sched_rr, sched_srv_max_srv_zero_conn)
{
	test_sched_srv_max_srv_zero_conn(&sched_helper_rr);
}

TEST(tfw_sched_rr, sched_srv_max_srv_max_conn)
{
	size_t i, j;
	long long conn_acc_check = 0;
	struct {
		TfwServer *srv;
		long long conn_acc;
	} srv_acc[TFW_SG_MAX_SRV] = { 0 };

	TfwSrvGroup *sg = test_create_sg("test", sched_helper_rr.sched);

	for (i = 0; i < TFW_SG_MAX_SRV; ++i) {
		TfwServer *srv = test_create_srv("127.0.0.1", sg);
		srv_acc[i].srv = srv;

		for (j = 0; j < TFW_SRV_MAX_CONN; ++j) {
			TfwSrvConn *srv_conn = test_create_conn((TfwPeer *)srv);
			sg->sched->add_conn(sg, srv, srv_conn);
			srv_acc[i].conn_acc ^= (long long)srv_conn;
		}
	}

	/*
	 * Check that connections is scheduled in the fair way:
	 * every connection will be scheduled only once
	 */
	for (i = 0; i < sched_helper_rr.conn_types; ++i) {
		TfwMsg *msg = sched_helper_rr.get_sched_arg(i);
		TfwServer *srv;

		list_for_each_entry(srv, &sg->srv_list, list) {
			size_t k = 0;
			conn_acc_check = 0;

			for (j = 0; j < TFW_SRV_MAX_CONN; ++j) {
				TfwSrvConn *srv_conn =
					sg->sched->sched_srv_conn(msg, srv);
				EXPECT_NOT_NULL(srv_conn);
				if (!srv_conn)
					goto err;
				EXPECT_EQ((TfwServer *)srv_conn->peer, srv);

				conn_acc_check ^= (long long)srv_conn;
				tfw_srv_conn_put(srv_conn);

				/*
				 * Don't let wachtdog wuppose that we have
				 * stucked on long cycles.
				 */
				kernel_fpu_end();
				schedule();
				kernel_fpu_begin();
			}

			for (k = 0; k < TFW_SG_MAX_SRV; ++k) {
				if (srv_acc[k].srv == srv)
					EXPECT_EQ(srv_acc[k].conn_acc,
						  conn_acc_check);
			}
		}
		sched_helper_rr.free_sched_arg(msg);
	}
err:
	test_conn_release_all(sg);
	test_sg_release_all();
}

TEST(tfw_sched_rr, sched_srv_offline_srv)
{
	test_sched_srv_offline_srv(&sched_helper_rr);
}

TEST_SUITE(sched_rr)
{
	kernel_fpu_end();

	tfw_server_init();
	tfw_sched_rr_init();

	kernel_fpu_begin();

	/*
	 * Schedulers have the same interface so some test cases can use generic
	 * implementations. Some test cases still have to know how scheduler
	 * work at low level. Please, keep same structure for implementation
	 * aware test cases across all schedulers.
	 *
	 * Implementation aware cases:
	 * sched_sg_one_srv_max_conn
	 * sched_sg_max_srv_max_conn
	 * sched_srv_one_srv_max_conn
	 * sched_srv_max_srv_max_conn
	 */

	TEST_RUN(tfw_sched_rr, sg_empty);

	TEST_RUN(tfw_sched_rr, sched_sg_one_srv_zero_conn);
	TEST_RUN(tfw_sched_rr, sched_sg_one_srv_max_conn);
	TEST_RUN(tfw_sched_rr, sched_sg_max_srv_zero_conn);
	TEST_RUN(tfw_sched_rr, sched_sg_max_srv_max_conn);

	TEST_RUN(tfw_sched_rr, sched_srv_one_srv_zero_conn);
	TEST_RUN(tfw_sched_rr, sched_srv_one_srv_max_conn);
	TEST_RUN(tfw_sched_rr, sched_srv_max_srv_zero_conn);
	TEST_RUN(tfw_sched_rr, sched_srv_max_srv_max_conn);
	TEST_RUN(tfw_sched_rr, sched_srv_offline_srv);
}<|MERGE_RESOLUTION|>--- conflicted
+++ resolved
@@ -58,7 +58,6 @@
 static struct TestSchedHelper sched_helper_rr = {
 	.sched = "round-robin",
 	.conn_types = 1,
-	.flags = TFW_SG_F_SCHED_RATIO_STATIC,
 	.get_sched_arg = &sched_rr_get_arg,
 	.free_sched_arg = &sched_rr_free_arg,
 };
@@ -80,47 +79,38 @@
 
 	TfwSrvGroup *sg = test_create_sg("test");
 	TfwServer *srv = test_create_srv("127.0.0.1", sg);
+	TfwSrvConn *srv_conn;
 
 	for (i = 0; i < TFW_TEST_SRV_MAX_CONN_N; ++i) {
-		TfwSrvConn *srv_conn = test_create_srv_conn(srv);
+		srv_conn = test_create_srv_conn(srv);
 		conn_acc ^= (long long)srv_conn;
 	}
 
-	sg->flags = TFW_SG_F_SCHED_RATIO_STATIC;
 	test_start_sg(sg, sched_helper_rr.sched);
 
 	/*
-	 * Check that connections is scheduled in the fair way:
+	 * Check that connections are scheduled in fair way:
 	 * every connection will be scheduled only once
 	 */
 	for (i = 0; i < sched_helper_rr.conn_types; ++i) {
 		TfwMsg *msg = sched_helper_rr.get_sched_arg(i);
 		conn_acc_check = 0;
 
-<<<<<<< HEAD
-		for (j = 0; j < TFW_TEST_SRV_MAX_CONN_N; ++j) {
-			TfwSrvConn *srv_conn = sg->sched->sched_srv(msg, sg);
-=======
-		for (j = 0; j < TFW_SRV_MAX_CONN; ++j) {
-			TfwSrvConn *srv_conn =
-					sg->sched->sched_sg_conn(msg, sg);
->>>>>>> dfa12c90
+		for (j = 0; j < srv->conn_n; ++j) {
+			srv_conn = sg->sched->sched_sg_conn(msg, sg);
 			EXPECT_NOT_NULL(srv_conn);
 			if (!srv_conn)
 				goto err;
 
 			conn_acc_check ^= (long long)srv_conn;
 			tfw_srv_conn_put(srv_conn);
-<<<<<<< HEAD
-=======
 			/*
-			 * Don't let wachtdog suppose that we have stucked
-			 * on long cycles.
+			 * Don't let the kernel watchdog decide
+			 * that we are stuck in locked context.
 			 */
 			kernel_fpu_end();
 			schedule();
 			kernel_fpu_begin();
->>>>>>> dfa12c90
 		}
 
 		sched_helper_rr.free_sched_arg(msg);
@@ -143,35 +133,30 @@
 	long long conn_acc = 0, conn_acc_check = 0;
 
 	TfwSrvGroup *sg = test_create_sg("test");
+	TfwServer *srv;
+	TfwSrvConn *srv_conn;
 
 	for (i = 0; i < TFW_TEST_SG_MAX_SRV_N; ++i) {
-		TfwServer *srv = test_create_srv("127.0.0.1", sg);
+		srv = test_create_srv("127.0.0.1", sg);
 
 		for (j = 0; j < TFW_TEST_SRV_MAX_CONN_N; ++j) {
-			TfwSrvConn *srv_conn = test_create_srv_conn(srv);
+			srv_conn = test_create_srv_conn(srv);
 			conn_acc ^= (long long)srv_conn;
 		}
 	}
 
-	sg->flags = TFW_SG_F_SCHED_RATIO_STATIC;
 	test_start_sg(sg, sched_helper_rr.sched);
 
 	/*
-	 * Check that connections is scheduled in the fair way:
+	 * Check that connections are scheduled in fair way:
 	 * every connection will be scheduled only once
 	 */
 	for (i = 0; i < sched_helper_rr.conn_types; ++i) {
 		TfwMsg *msg = sched_helper_rr.get_sched_arg(i);
 		conn_acc_check = 0;
 
-<<<<<<< HEAD
 		for (j = 0; j < TFW_TEST_SG_MAX_CONN_N; ++j) {
-			TfwSrvConn *srv_conn = sg->sched->sched_srv(msg, sg);
-=======
-		for (j = 0; j < TFW_SG_MAX_SRV * TFW_SRV_MAX_CONN; ++j) {
-			TfwSrvConn *srv_conn =
-					sg->sched->sched_sg_conn(msg, sg);
->>>>>>> dfa12c90
+			srv_conn = sg->sched->sched_sg_conn(msg, sg);
 			EXPECT_NOT_NULL(srv_conn);
 			if (!srv_conn)
 				goto err;
@@ -199,26 +184,27 @@
 	size_t i, j;
 	long long conn_acc = 0, conn_acc_check = 0;
 
-	TfwSrvGroup *sg = test_create_sg("test", sched_helper_rr.sched);
+	TfwSrvGroup *sg = test_create_sg("test");
 	TfwServer *srv = test_create_srv("127.0.0.1", sg);
-
-	for (i = 0; i < TFW_SRV_MAX_CONN; ++i) {
-		TfwSrvConn *srv_conn = test_create_conn((TfwPeer *)srv);
-		sg->sched->add_conn(sg, srv, srv_conn);
+	TfwSrvConn *srv_conn;
+
+	for (i = 0; i < TFW_TEST_SRV_MAX_CONN_N; ++i) {
+		srv_conn = test_create_srv_conn(srv);
 		conn_acc ^= (long long)srv_conn;
 	}
 
-	/*
-	 * Check that connections is scheduled in the fair way:
+	test_start_sg(sg, sched_helper_rr.sched);
+
+	/*
+	 * Check that connections are scheduled in fair way:
 	 * every connection will be scheduled only once
 	 */
 	for (i = 0; i < sched_helper_rr.conn_types; ++i) {
 		TfwMsg *msg = sched_helper_rr.get_sched_arg(i);
 		conn_acc_check = 0;
 
-		for (j = 0; j < TFW_SRV_MAX_CONN; ++j) {
-			TfwSrvConn *srv_conn =
-					sg->sched->sched_srv_conn(msg, srv);
+		for (j = 0; j < srv->conn_n; ++j) {
+			srv_conn = sg->sched->sched_srv_conn(msg, srv);
 			EXPECT_NOT_NULL(srv_conn);
 			if (!srv_conn)
 				goto err;
@@ -228,8 +214,8 @@
 			tfw_srv_conn_put(srv_conn);
 
 			/*
-			 * Don't let wachtdog wuppose that we have stucked
-			 * on long cycles.
+			 * Don't let the kernel watchdog decide
+			 * that we are stuck in locked context.
 			 */
 			kernel_fpu_end();
 			schedule();
@@ -256,36 +242,37 @@
 	struct {
 		TfwServer *srv;
 		long long conn_acc;
-	} srv_acc[TFW_SG_MAX_SRV] = { 0 };
-
-	TfwSrvGroup *sg = test_create_sg("test", sched_helper_rr.sched);
-
-	for (i = 0; i < TFW_SG_MAX_SRV; ++i) {
-		TfwServer *srv = test_create_srv("127.0.0.1", sg);
+	} srv_acc[TFW_TEST_SG_MAX_SRV_N] = { 0 };
+	TfwServer *srv;
+	TfwSrvConn *srv_conn;
+
+	TfwSrvGroup *sg = test_create_sg("test");
+
+	for (i = 0; i < TFW_TEST_SG_MAX_SRV_N; ++i) {
+		srv = test_create_srv("127.0.0.1", sg);
 		srv_acc[i].srv = srv;
 
-		for (j = 0; j < TFW_SRV_MAX_CONN; ++j) {
-			TfwSrvConn *srv_conn = test_create_conn((TfwPeer *)srv);
-			sg->sched->add_conn(sg, srv, srv_conn);
+		for (j = 0; j < TFW_TEST_SRV_MAX_CONN_N; ++j) {
+			srv_conn = test_create_srv_conn(srv);
 			srv_acc[i].conn_acc ^= (long long)srv_conn;
 		}
 	}
 
-	/*
-	 * Check that connections is scheduled in the fair way:
+	test_start_sg(sg, sched_helper_rr.sched);
+
+	/*
+	 * Check that connections are scheduled in fair way:
 	 * every connection will be scheduled only once
 	 */
 	for (i = 0; i < sched_helper_rr.conn_types; ++i) {
 		TfwMsg *msg = sched_helper_rr.get_sched_arg(i);
-		TfwServer *srv;
 
 		list_for_each_entry(srv, &sg->srv_list, list) {
 			size_t k = 0;
 			conn_acc_check = 0;
 
-			for (j = 0; j < TFW_SRV_MAX_CONN; ++j) {
-				TfwSrvConn *srv_conn =
-					sg->sched->sched_srv_conn(msg, srv);
+			for (j = 0; j < srv->conn_n; ++j) {
+				srv_conn = sg->sched->sched_srv_conn(msg, srv);
 				EXPECT_NOT_NULL(srv_conn);
 				if (!srv_conn)
 					goto err;
@@ -295,15 +282,15 @@
 				tfw_srv_conn_put(srv_conn);
 
 				/*
-				 * Don't let wachtdog wuppose that we have
-				 * stucked on long cycles.
+				 * Don't let the kernel watchdog decide
+				 * that we are stuck in locked context.
 				 */
 				kernel_fpu_end();
 				schedule();
 				kernel_fpu_begin();
 			}
 
-			for (k = 0; k < TFW_SG_MAX_SRV; ++k) {
+			for (k = 0; k < srv->conn_n; ++k) {
 				if (srv_acc[k].srv == srv)
 					EXPECT_EQ(srv_acc[k].conn_acc,
 						  conn_acc_check);
