/*
 *		Tempesta FW
 *
 * Copyright (C) 2016-2017 Tempesta Technologies, Inc.
 *
 * This program is free software; you can redistribute it and/or modify
 * it under the terms of the GNU General Public License as published by
 * the Free Software Foundation; either version 2 of the License,
 * or (at your option) any later version.
 *
 * This program is distributed in the hope that it will be useful,
 * but WITHOUT ANY WARRANTY; without even the implied warranty of
 * MERCHANTABILITY or FITNESS FOR A PARTICULAR PURPOSE.
 * See the GNU General Public License for more details.
 *
 * You should have received a copy of the GNU General Public License along
 * with this program; if not, write to the Free Software Foundation, Inc.,
 * 59 Temple Place - Suite 330, Boston, MA 02111-1307, USA.
 * Prototype for fast precentiles calculation.
 */
#include <linux/atomic.h>
#include <linux/kernel.h>
#include <linux/slab.h>
#include <linux/spinlock.h>
#include <linux/stringify.h>

#include "apm.h"
#include "cfg.h"
#include "log.h"
#include "pool.h"
#include "procfs.h"

/*
 * The algorithm is constructed to be as efficient as possible. That's
 * done by sacrificing the accuracy and giving possibly inexact answers
 * to questions asked by users. The main concepts and requirements are:
 *
 * 1. Small O(1) update time with only few conditions and cache line accesses;
 *
 * 2. Very fast O(1) calculation of several percentiles in parallel;
 *
 * 3. Very small overall memory footprint for inexpensive handling of
 *    performance trends of many servers;
 *
 * 4. Buckets must be dynamicaly rearranged since server response times
 *    are unknown apriori;
 *
 * 5. The adjustments of buckets must be performed in a lock-less fashion
 *    in a multi-core environment;
 *
 * 6. If a user asks for Nth percentile, e.g. 75th, an inaccurate value
 *    may be returned that is in fact for a different percentile, e.g.
 *    81st. That is very possible if there is insufficient data for an
 *    accurate percentiles calculation.
 */

/*
 * Response time statistics data structures.
 *
 * A time range is split into a number of buckets, such that each bucket
 * is efficiently calculated as @begin + (1 << @order).
 *
 * @order	- The order of a range. The ranges grow logarithmically.
 *		  Motivation: time estimation error becomes negligible as
 *		  the time grows, so higher response times can be estimated
 *		  less accurately;
 * @begin	- the start response time value of a range;
 * @end		- the end response time value of a range;
 * @atomic	- atomic control handler to update all control fields
 * 		  above atomically with a single write operation;
 * @tot_cnt	- global hits counter for all ranges;
 * @tot_val	- the sum of all response time values, for AVG calculation;
 * @min_val	- the minimum response time value;
 * @max_val	- the maximum response time value;
 * @cnt		- the number of hits with a specific response time that
 *		  fall to a specific bucket in a range.
 *
 * Keep the members cache line aligned to minimize false sharing: each range
 * is placed on a separate cache line, and control hadlers are also on their
 * own cache lines.
 */
#define TFW_STATS_RANGES	4
#define TFW_STATS_RLAST		(TFW_STATS_RANGES - 1)
#define TFW_STATS_BCKTS		16
#define TFW_STATS_TOTAL_BCKTS	(TFW_STATS_RANGES * TFW_STATS_BCKTS)

typedef union {
	struct {
		unsigned int	order;
		unsigned short	begin;
		unsigned short	end;
	} __attribute__((packed));
	unsigned long		atomic;
} TfwPcntCtl;

typedef struct {
	TfwPcntCtl	ctl[TFW_STATS_RANGES];
	char		__reset_from[0];
	atomic64_t	tot_cnt;
	atomic64_t	tot_val;
	atomic_t	min_val;
	atomic_t	max_val;
	unsigned long	__pad_ulong;
	atomic_t	cnt[TFW_STATS_RANGES][TFW_STATS_BCKTS];
	char		__reset_till[0];
} TfwPcntRanges __attribute__((aligned(L1_CACHE_BYTES)));

static inline atomic_t *
__rng(TfwPcntCtl *pc, atomic_t *cnt, unsigned int r_time)
{
	if (r_time <= pc->begin)
		return &cnt[0];
	return &cnt[(r_time - pc->begin + ((1 << pc->order) - 1)) >> pc->order];
}

static void
__range_grow_right(TfwPcntRanges *rng, TfwPcntCtl *pc, int r)
{
	int i;

	++pc->order;
	pc->end = pc->begin + ((TFW_STATS_BCKTS - 1) << pc->order);
	rng->ctl[r].atomic = pc->atomic;

	TFW_DBG3("  -- extend right bound of range %d to begin=%u order=%u"
		 " end=%u\n", r, pc->begin, pc->order, pc->end);
	/*
	 * Coalesce all counters to left half of the buckets.
	 * Some concurrent updates can be lost.
	 */
	for (i = 0; i < TFW_STATS_BCKTS / 2; ++i)
		atomic_set(&rng->cnt[r][i],
			   atomic_read(&rng->cnt[r][2 * i])
			   + atomic_read(&rng->cnt[r][2 * i + 1]));
}

static void
__range_shrink_left(TfwPcntRanges *rng, TfwPcntCtl *pc, int r)
{
	int i;
	unsigned long tmp;

	--pc->order;
	pc->begin = pc->end - ((TFW_STATS_BCKTS - 1) << pc->order);
	rng->ctl[r].atomic = pc->atomic;

	TFW_DBG3("  -- shrink left bound of range %d to begin=%u order=%u"
		 " end=%u\n", r, pc->begin, pc->order, pc->end);
	/*
	 * Write sum of the left half counters to the first bucket and equally
	 * split counters of the right half among rest of the buckets.
	 * Some concurrent updates may be lost.
	 */
	for (i = 1; i < TFW_STATS_BCKTS / 2; ++i)
		atomic_add(atomic_read(&rng->cnt[r][i]), &rng->cnt[r][0]);
	tmp = atomic_read(&rng->cnt[r][TFW_STATS_BCKTS / 2]) / 2;
	atomic_add(tmp, &rng->cnt[r][0]);
	atomic_set(&rng->cnt[r][1], tmp);
	for (i = 1; i < TFW_STATS_BCKTS / 2; ++i) {
		tmp = atomic_read(&rng->cnt[r][TFW_STATS_BCKTS / 2 + i]);
		tmp /= 2;
		atomic_set(&rng->cnt[r][i * 2], tmp);
		atomic_set(&rng->cnt[r][i * 2 + 1], tmp);
	}
}

/**
 * Extend the last range so that larger response times can be handled.
 */
static void
tfw_stats_extend(TfwPcntRanges *rng, unsigned int r_time)
{
	int i;
	TfwPcntCtl pc = { .atomic = rng->ctl[TFW_STATS_RLAST].atomic };

	do {
		++pc.order;
		pc.end = pc.begin + ((TFW_STATS_BCKTS - 1) << pc.order);
	} while (pc.end < r_time);
	rng->ctl[TFW_STATS_RLAST].atomic = pc.atomic;

	TFW_DBG3("  -- extend last range to begin=%u order=%u end=%u\n",
		 pc.begin, pc.order, pc.end);
	/*
	 * Coalesce all counters to the left half of the buckets.
	 * Some concurrent updates may be lost.
	 */
	for (i = 0; i < TFW_STATS_BCKTS / 2; ++i)
		atomic_set(&rng->cnt[TFW_STATS_RLAST][i],
			   atomic_read(&rng->cnt[TFW_STATS_RLAST][2 * i])
			   + atomic_read(&rng->cnt[TFW_STATS_RLAST][2 * i + 1]));
}

/**
 * See if the range @r contains large outliers. Adjust it if so.
 * This is the unlocked version.
 *
 * The leftmost bound is fixed to 1ms. The rightmost bound is only growing
 * to handle large values. So the adjustment may either increase the gaps
 * between ranges by decreasing a range order and moving left range bounds,
 * or decrease the gaps by increasing a range order and moving right range
 * bounds. I.e. ranges worm to the right and the algorithm converges at the
 * largest response time faced.
 */
static void
__tfw_stats_adjust(TfwPcntRanges *rng, int r)
{
	TfwPcntCtl pc;
	unsigned long i, cnt = 0, sum = 0, max = 0, i_max = 0;

	for (i = 0; i < TFW_STATS_BCKTS; ++i) {
		if (atomic_read(&rng->cnt[r][i])) {
			sum += atomic_read(&rng->cnt[r][i]);
			++cnt;
		}
		if (max < atomic_read(&rng->cnt[r][i])) {
			max = atomic_read(&rng->cnt[r][i]);
			i_max = i;
		}
	}
	/* outlier means (max < avg * 2) */
	if (likely(max <= sum * 2 / cnt))
		return;

	if (r && i_max == 0) {
		/*
		 * Too many hits in the gap between r'th and (r - 1)'th ranges.
		 * Move the right bound of the (r - 1)'th range to the right.
		 */
		TfwPcntCtl pc_curr = { .atomic = rng->ctl[r].atomic };
		pc.atomic = rng->ctl[r - 1].atomic;
		if (pc.begin + ((TFW_STATS_BCKTS - 1) << (pc.order + 1))
		    < pc_curr.begin)
		{
			__range_grow_right(rng, &pc, r - 1);
			/*
			 * Evenly distibute hits among the right half of the
			 * (r - 1)'th range. This is a rough approximation.
			 */
			cnt = max / (TFW_STATS_BCKTS / 2 + 1);
			atomic_sub(cnt * (TFW_STATS_BCKTS / 2),
				   &rng->cnt[r][0]);
			for (i = TFW_STATS_BCKTS / 2; i < TFW_STATS_BCKTS; ++i)
				atomic_set(&rng->cnt[r - 1][i], cnt);
		}
		/*
		 * Fall through to reduce the range order. The first bucket
		 * gets a higher count. Since the left bound has been moved,
		 * the right bound of (r - 1)'th range will be moved next time.
		 */
	}

	/*
	 * The range order is too big. Reduce it by moving the left bound.
	 * If servers are too fast (all responses within 1ms), then there's
	 * nothing to do here.
	 */
	if (!r)
		return;
	pc.atomic = rng->ctl[r].atomic;
	if (likely(pc.order)) {
		__range_shrink_left(rng, &pc, r);
	}
}

/*
 * See if the range @r contains large outliers. Adjust it if so.
 * This is the locked version.
 *
 * If the lock is busy then either the ranges are being adjusted
 * or the percentiles are being calculated at this very moment.
 * Just skip the adjustment of ranges and do it next time.
 */
static inline void
tfw_stats_adjust(TfwPcntRanges *rng, int r, spinlock_t *slock)
{
	if (!spin_trylock(slock))
		return;
	__tfw_stats_adjust(rng, r);
	spin_unlock(slock);
}

/*
 * Set the new maximum value.
 * Return true if the new value has been set.
 * Return false if the maximum value remained the same.
 */
static inline bool
tfw_stats_adj_max(TfwPcntRanges *rng, unsigned int r_time)
{
	int old_val, max_val = atomic_read(&rng->max_val);

	while (r_time > max_val) {
		old_val = atomic_cmpxchg(&rng->max_val, max_val, r_time);
		if (likely(old_val == max_val))
			return true;
		max_val = old_val;
	}

	return false;
}

/*
 * Set the new minimum value.
 * Return true if the new value has been set.
 * Return false if the minimum value remained the same.
 */
static inline bool
tfw_stats_adj_min(TfwPcntRanges *rng, unsigned int r_time)
{
	int old_val, min_val = atomic_read(&rng->min_val);

	while (r_time < min_val) {
		old_val = atomic_cmpxchg(&rng->min_val, min_val, r_time);
		if (likely(old_val == min_val))
			return true;
		min_val = old_val;
	}

	return false;
}

/**
 * Update server response time statistic.
 * @r_time is in milliseconds (1/HZ second), use jiffies to get it.
 *
 * The control handlers may be changed during the execution of this
 * function. In that case a wrong bucket and/or range may be updated
 * in a parallel thread of execution. That's acceptable in our model.
 * We only care about correct array indexing.
 */
static void
tfw_stats_update(TfwPcntRanges *rng, unsigned int r_time, spinlock_t *slock)
{
	TfwPcntCtl pc3, pc2 = { .atomic = rng->ctl[2].atomic };

	/* Adjust min/max values. */
	if (!tfw_stats_adj_min(rng, r_time))
		tfw_stats_adj_max(rng, r_time);
	/* Add to @tot_val for AVG calculation. */
	atomic64_add(r_time, &rng->tot_val);

	/* Binary search of an appropriate range. */
	if (r_time <= pc2.end) {
		TfwPcntCtl pc0, pc1 = { .atomic = rng->ctl[1].atomic };
		if (pc1.end < r_time) {
			atomic_inc(__rng(&pc2, rng->cnt[2], r_time));
			tfw_stats_adjust(rng, 2, slock);
			atomic64_inc(&rng->tot_cnt);
			return;
		}

		pc0.atomic = rng->ctl[0].atomic;
		BUG_ON(pc0.begin != 1); /* left bound is never moved */
		if (pc0.end < r_time) {
			atomic_inc(__rng(&pc1, rng->cnt[1], r_time));
			tfw_stats_adjust(rng, 1, slock);
			atomic64_inc(&rng->tot_cnt);
			return;
		}
		atomic_inc(__rng(&pc0, rng->cnt[0], r_time));
		tfw_stats_adjust(rng, 0, slock);
		atomic64_inc(&rng->tot_cnt);
		return;
	}

	if (!spin_trylock(slock))
		return;
	pc3.atomic = rng->ctl[3].atomic;
	if (unlikely(r_time > pc3.end)) {
		tfw_stats_extend(rng, r_time);
		pc3.atomic = rng->ctl[3].atomic;
	}
	atomic_inc(__rng(&pc3, rng->cnt[3], r_time));
	__tfw_stats_adjust(rng, 3);
	atomic64_inc(&rng->tot_cnt);
	spin_unlock(slock);
}

/*
 * APM ring buffer.
 *
 * It consists of the predefined number of entries that are "reused" as
 * the buffer gets full. The ring buffer as a whole keeps the APM stats
 * for the latest time interval (the time window), and each entry of
 * the buffer keeps the APM stats for a piece of that time (an interval).
 */
/*
 * A ring buffer entry structure.
 * @pcntrng	- Struct for response time data by the percentiles algorithm.
 * @jtmistamp	- The start of the time interval for the current entry.
 * @reset	- The entry can be reset by one thread at a time.
 */
typedef struct {
	TfwPcntRanges	pcntrng;
	unsigned long	jtmistamp;
	atomic_t	reset;
} TfwApmRBEnt;

/*
 * The ring buffer contol structure.
 * This is a supporting structure. It keeps related data that is useful
 * in making decisions on the need of recalculation of percentiles.
 * @jtmwstamp	- The start of the time window the percentiles are for.
 * @entry_cnt	- The number of hits in the current buffer ring entry.
 * @total_cnt	- The number of hits within the current time window.
 */

typedef struct {
	unsigned long	jtmwstamp;
	unsigned long	entry_cnt;
	unsigned long	total_cnt;
} TfwApmRBCtl;

/*
 * The ring buffer structure.
 * @rbent	- Array of ring buffer entries.
 * @slock	- The lock to adjust the ranges in the current entry.
 * @rbufsz	- The size of @rbent.
 */
typedef struct {
	TfwApmRBEnt	*rbent;
	spinlock_t	slock;
	int		rbufsz;
} TfwApmRBuf;

/*
 * The stats entry data structure.
 * Keeps the latest values of calculated percentiles.
 * @pstats	- The percentile stats structure.
 * @rwlock	- Protect updates.
 */
typedef struct {
	TfwPrcntlStats	pstats;
	rwlock_t	rwlock;
} TfwApmSEnt;

/*
 * The stats data structure.
 * There's only one updater that runs on timer. It calculates the latest
 * percentiles and updates the stored values. There are multiple readers
 * of the stored values. The stored values of the latest percentiles are
 * a shared resource that needs a lock to access. An array of two entries
 * is used to decrease the lock contention. Readers read the stored values
 * at @asent[@rdidx % 2]. The writer writes the new percentile values to
 * @asent[(@rdidx + 1) % 2], and then increments @rdidx. The reading and
 * the writing are protected by a rwlock.
 * @asent	- The stats entries for reading/writing (flip-flop manner).
 * @rdidx	- The current index in @asent for readers.
 */
typedef struct {
	TfwApmSEnt	asent[2];
	atomic_t	rdidx;
} TfwApmStats;

/*
 * APM Data structure.
 * Note that the organization of the supporting data heavily depends
 * on the fact that there's only one party that does the calculation
 * of percentiles - the function that runs periodically on timer.
 * If there are several different parties that do the calculation,
 * then the data may need to be organized differently.
 * @rbuf	- The ring buffer for the specified time window.
 * @rbctl	- The control data helpful in taking optimizations.
 * @stats	- The latest percentiles.
 * @timer	- The periodic timer handle.
 * @flags	- The atomic flags (see below).
 */
#define TFW_APM_DATA_F_REARM	(0x0001)	/* Re-arm the timer. */
#define TFW_APM_DATA_F_RECALC	(0x0002)	/* Need to recalculate. */
#define TFW_APM_TIMER_TIMEOUT	(HZ/20)		/* The timer periodicity. */

typedef struct {
	TfwApmRBuf		rbuf;
	TfwApmRBCtl		rbctl;
	TfwApmStats		stats;
	struct timer_list	timer;
	unsigned long		flags;
} TfwApmData;

/*
 * [1ms, 349ms] should be sufficient for almost any installation,
 * including cross atlantic.
 */
static const TfwPcntCtl __read_mostly tfw_rngctl_init[TFW_STATS_RANGES] = {
	{{0, 1, 16}},
	{{1, 17, 47}},
	{{2, 48, 108}},
	{{4, 109, 349}}
};

static int tfw_apm_jtmwindow;		/* Time window in jiffies. */
static int tfw_apm_jtmintrvl;		/* Time interval in jiffies. */
static int tfw_apm_tmwscale;		/* Time window scale. */

/*
 * Get the next bucket in the ring buffer entry that has a non-zero
 * hits count. Set the bucket's sequential number, the range number,
 * and the bucket number. Set the response time value for the bucket.
 */
/*
 * Ring buffer entry state structure.
 * @v	- The response time value.
 * @i	- The current sequential bucket number across all ranges.
 * @r	- The current range number.
 * @b	- The current bucket number.
 */
typedef struct {
	u16	v;
	u8	i;
	u8	r : 4;
	u8	b : 4;
} __attribute__((packed)) TfwApmRBEState;

static inline void
__tfw_apm_state_set(TfwApmRBEState *st, u16 v, u8 i, u8 r, u8 b)
{
	st->v = v;
	st->i = i;
	st->r = r;
	st->b = b;
}

static inline void
__tfw_apm_state_next(TfwPcntRanges *rng, TfwApmRBEState *st)
{
	int i = st->i, r, b;
	unsigned short rtt;

	for (r = i / TFW_STATS_BCKTS; r < TFW_STATS_RANGES; ++r) {
		for (b = i % TFW_STATS_BCKTS; b < TFW_STATS_BCKTS; ++b, ++i) {
			if (!atomic_read(&rng->cnt[r][b]))
				continue;
			rtt = rng->ctl[r].begin + (b << rng->ctl[r].order);
			__tfw_apm_state_set(st, rtt, i, r, b);
			return;
		}
	}
	__tfw_apm_state_set(st, USHRT_MAX, i, r, b);
}

static inline void
tfw_apm_state_next(TfwPcntRanges *rng, TfwApmRBEState *st)
{
	BUG_ON(st->i >= TFW_STATS_TOTAL_BCKTS);

	++st->i;
	__tfw_apm_state_next(rng, st);
}

/*
 * Calculate the latest percentiles from the current stats data.
 *
 * Note that the calculation is run under a lock that protects against
 * concurrent updates to ranges in the current ring buffer entry. That
 * makes the values of @tot_cnt and the hits numbers in the buckets
 * mostly consistent. However, there's still a small chance for a race
 * condition. @tot_cnt and the buckets' @cnt[][] are updated without
 * a lock, asynchronously and at slightly different times. Due to a
 * tiny discrepancy between @tot_cnt and the sum of hit counters in
 * @cnt[][], the calculation may not be able to reach the target value.
 * In that case the calculation exits prematurely, and a recalculation
 * is scheduled at the next run of the timer.
 *
 * Returns the number of percentile values that have been filled.
 */
static int
tfw_apm_prnctl_calc(TfwApmRBuf *rbuf, TfwApmRBCtl *rbctl, TfwPrcntlStats *pstats)
{
#define IDX_MIN		TFW_PSTATS_IDX_MIN
#define IDX_MAX		TFW_PSTATS_IDX_MAX
#define IDX_AVG		TFW_PSTATS_IDX_AVG
#define IDX_ITH		TFW_PSTATS_IDX_ITH

	int i, p;
	unsigned long cnt = 0, val, pval[pstats->psz];
	TfwApmRBEState st[rbuf->rbufsz];
	TfwPcntRanges *pcntrng;
	TfwApmRBEnt *rbent = rbuf->rbent;

	for (i = 0; i < rbuf->rbufsz; i++) {
		pcntrng = &rbent[i].pcntrng;
		__tfw_apm_state_set(&st[i], pcntrng->ctl[0].begin, 0, 0, 0);
		__tfw_apm_state_next(pcntrng, &st[i]);
	}
	/* The number of items to collect for each percentile. */
	for (i = p = IDX_ITH; i < pstats->psz; ++i) {
		pval[i] = rbctl->total_cnt * pstats->ith[i] / 100;
		if (!pval[i])
			pstats->val[p++] = 0;
	}
	while (p < pstats->psz) {
		int v_min = USHRT_MAX;
		for (i = 0; i < rbuf->rbufsz; i++) {
			if (st[i].v < v_min)
				v_min = st[i].v;
		}
		/*
		 * If the race condition has occured, then the results
		 * are incomplete and can be used only partially.
		 */
		if (unlikely(v_min == USHRT_MAX)) {
			TFW_DBG3("%s: Calculation stopped prematurely: "
				 "cnt [%lu] total_cnt [%lu]\n",
				 __func__, cnt, rbctl->total_cnt);
			TFW_DBG3("%s: [%lu] [%lu] [%lu] [%lu] [%lu] [%lu]\n",
				 __func__,
				 pval[IDX_ITH], pval[IDX_ITH + 1],
				 pval[IDX_ITH + 2], pval[IDX_ITH + 3],
				 pval[IDX_ITH + 4], pval[IDX_ITH + 5]);
			break;
		}
		for (i = 0; i < rbuf->rbufsz; i++) {
			if (st[i].v != v_min)
				continue;
			pcntrng = &rbent[i].pcntrng;
			cnt += atomic_read(&pcntrng->cnt[st[i].r][st[i].b]);
			tfw_apm_state_next(pcntrng, &st[i]);
		}
		for ( ; p < pstats->psz && pval[p] <= cnt; ++p)
			pstats->val[p] = v_min;
	}
	cnt = val = 0;
	pstats->val[IDX_MAX] = 0;
	pstats->val[IDX_MIN] = UINT_MAX;
	for (i = 0; i < rbuf->rbufsz; i++) {
		pcntrng = &rbent[i].pcntrng;
		if (pstats->val[IDX_MIN] > atomic_read(&pcntrng->min_val))
			pstats->val[IDX_MIN] = atomic_read(&pcntrng->min_val);
		if (pstats->val[IDX_MAX] < atomic_read(&pcntrng->max_val))
			pstats->val[IDX_MAX] = atomic_read(&pcntrng->max_val);
		cnt += atomic64_read(&pcntrng->tot_cnt);
		val += atomic64_read(&pcntrng->tot_val);
	}
	if (likely(cnt))
		pstats->val[IDX_AVG] = val / cnt;

	return p;

#undef IDX_ITH
#undef IDX_AVG
#undef IDX_MAX
#undef IDX_MIN
}

/*
 * Reset a ring buffer entry.
 * Note that the ranges are not reset. As Tempesta runs the ranges
 * are adjusted to reflect the actual response time values.
 */
static inline void
__tfw_apm_rbent_reset(TfwApmRBEnt *crbent, unsigned long jtmistamp)
{
	memset(crbent->pcntrng.__reset_from, 0,
	       offsetof(TfwPcntRanges, __reset_till) -
	       offsetof(TfwPcntRanges, __reset_from));
	crbent->jtmistamp = jtmistamp;
	smp_mb__before_atomic();
	atomic_set(&crbent->reset, 1);
}

/*
 * Reset a ring buffer entry if it needs to be reused. Only one thread
 * proceeds to reset the entry. While the entry is being reset a number
 * of stats updates may be lost. That's acceptable.
 */
static inline void
tfw_apm_rbent_checkreset(TfwApmRBEnt *crbent, unsigned long jtmistamp)
{
	if (crbent->jtmistamp != jtmistamp) {
		if (!atomic_dec_and_test(&crbent->reset))
			return;
		__tfw_apm_rbent_reset(crbent, jtmistamp);
	}
}

/*
 * Update the control information on the APM ring buffer entries with
 * stats for subsequent calculation of percentiles. Use optimizations
 * to avoid the recalculation whenever possible. Maintain values of
 * @entry_cnt, @total_cnt, @jtmwstamp that are used in optimizations.
 *
 * Return true if recalculation of percentiles is required.
 * Return false if the percentile values don't need the recalculation.
 */
static bool
tfw_apm_rbctl_update(TfwApmData *data, int recalc)
{
	int i, centry;
	unsigned long jtmnow = jiffies;
	unsigned long jtmwstart, jtmistart;
	unsigned long entry_cnt, total_cnt = 0;
	TfwApmRBuf *rbuf = &data->rbuf;
	TfwApmRBCtl *rbctl = &data->rbctl;
	TfwApmRBEnt *rbent = rbuf->rbent;

	/* The start of the current time interval. */
	jtmistart = jtmnow - (jtmnow % tfw_apm_jtmintrvl);
	/* The start of the current time window. */
	jtmwstart = jtmistart - tfw_apm_jtmwindow;
	/* The index of the current entry. */
	centry = (jtmnow / tfw_apm_jtmintrvl) % rbuf->rbufsz;

	/*
	 * If the latest percentiles are for a different time window,
	 * then a recalculation is in order.
	 */
	if (unlikely(rbctl->jtmwstamp != jtmwstart)) {
		tfw_apm_rbent_checkreset(&rbent[centry], jtmistart);

		for (i = 0; i < rbuf->rbufsz; ++i)
			total_cnt += atomic64_read(&rbent[i].pcntrng.tot_cnt);

		rbctl->entry_cnt = 0;
		rbctl->total_cnt = total_cnt;
		rbctl->jtmwstamp = jtmwstart;

		TFW_DBG3("%s: New time window: centry [%d] total_cnt [%lu]\n",
			 __func__, centry, rbctl->total_cnt);

		return true;
	}

	/* The latest percentiles are for the current time window.
	 * In some cases a recalculation is not required. In some
	 * other cases the recalculation set up can be simpler.
	 */

	/* Nothing to do if there were no stats updates. */
	entry_cnt = atomic64_read(&rbent[centry].pcntrng.tot_cnt);
	if (unlikely(rbctl->entry_cnt == entry_cnt)) {
		if (unlikely(recalc)) {
			TFW_DBG3("%s: Old time window: recalculate: "
				 "centry [%d] total_cnt [%lu]\n",
				 __func__, centry, rbctl->total_cnt);
			return true;
		}
		return false;
	}
	BUG_ON(rbctl->entry_cnt > entry_cnt);

	/* Update the counts incrementally. */
	rbctl->total_cnt += entry_cnt - rbctl->entry_cnt;
	rbctl->entry_cnt = entry_cnt;

	TFW_DBG3("%s: Old time window: centry [%d] total_cnt [%lu]\n",
		 __func__, centry, rbctl->total_cnt);

	return true;
}

/*
 * Calculate the latest percentiles if necessary.
 *
 * Return the number of percentile values that have been filled
 * if potentially new percentile values were calculated.
 * Return 0 if the percentile values didn't need the recalculation.
 * REturn -1 of the recalculation could not be performed.
 */
static int
__tfw_apm_calc(TfwApmData *data, TfwPrcntlStats *pstats, int recalc)
{
	int ret;

	if (!spin_trylock(&data->rbuf.slock))
		return -1;
	if ((ret = tfw_apm_rbctl_update(data, recalc)))
		ret = tfw_apm_prnctl_calc(&data->rbuf, &data->rbctl, pstats);
	spin_unlock(&data->rbuf.slock);

	return ret;
}

/*
 * Calculate the latest percentiles if necessary.
 *
 * Note that this function may also be used concurrently by other users
 * than the kernel timer function in this module, should the need arise.
 * That should only be done in exceptional cases (like testing), because
 * it would increase @data->rbuf->slock lock contention.
 */
static void
tfw_apm_calc(TfwApmData *data)
{
	int nfilled, wridx, recalc;
	unsigned int val[ARRAY_SIZE(tfw_pstats_ith)] = { 0 };
	TfwPrcntlStats pstats = {
		.ith = tfw_pstats_ith,
		.val = val,
		.psz = ARRAY_SIZE(tfw_pstats_ith)
	};
	TfwApmSEnt *asent;

	wridx = ((unsigned int)atomic_read(&data->stats.rdidx) + 1) % 2;
	asent = &data->stats.asent[wridx];

	recalc = test_and_clear_bit(TFW_APM_DATA_F_RECALC, &data->flags);
	nfilled = __tfw_apm_calc(data, &pstats, recalc);
	if (!nfilled)
		return;

<<<<<<< HEAD
	if (!nfilled) {
		TFW_DBG3("%s: Percentile values DID NOT change.\n", __func__);
	} else if (nfilled < asent->pstats.psz) {
=======
	if (nfilled < asent->pstats.prcntlsz) {
>>>>>>> c40924b7
		TFW_DBG3("%s: Percentile calculation incomplete.\n", __func__);
		set_bit(TFW_APM_DATA_F_RECALC, &data->flags);
	} else {
		TFW_DBG3("%s: Percentile values may have changed.\n", __func__);
		write_lock(&asent->rwlock);
		memcpy(asent->pstats.val, pstats.val,
		       asent->pstats.psz * sizeof(asent->pstats.val[0]));
		atomic_inc(&data->stats.rdidx);
		write_unlock(&asent->rwlock);
	}
}

/*
 * Calculate the latest percentiles if necessary.
 * Runs periodically on timer. 
 */
static void
tfw_apm_pstats_fn(unsigned long fndata)
{
	TfwApmData *data = (TfwApmData *)fndata;

	tfw_apm_calc(data);

	smp_mb__before_atomic();
	if (test_bit(TFW_APM_DATA_F_REARM, &data->flags))
		mod_timer(&data->timer, jiffies + TFW_APM_TIMER_TIMEOUT);
}

/*
 * Get the latest calculated percentiles.
 *
 * Return 0 if the percentile values didn't need recalculation.
 * Return 1 if potentially new percentile values were calculated.
 *
 * The two functions below differ only by the type of lock used.
 * tfw_apm_stats() should be used for calls in kernel context.
 * tfw_apm_stats_bh() should be used for calls in user context.
 */
#define __tfw_apm_stats_body(apmdata, pstats, fn_lock, fn_unlock)	\
	int rdidx, seq = pstats->seq;					\
	TfwApmData *data = apmdata;					\
	TfwApmSEnt *asent;						\
									\
	BUG_ON(!apmdata);						\
									\
	smp_mb__before_atomic();					\
	rdidx = (unsigned int)atomic_read(&data->stats.rdidx) % 2;	\
	asent = &data->stats.asent[rdidx];				\
									\
	fn_lock(&asent->rwlock);					\
	memcpy(pstats->val, asent->pstats.val,				\
	       pstats->psz * sizeof(pstats->val[0]));			\
	fn_unlock(&asent->rwlock);					\
	pstats->seq = rdidx;						\
									\
	return (seq != rdidx);

int
tfw_apm_stats_bh(void *apmdata, TfwPrcntlStats *pstats)
{
	__tfw_apm_stats_body(apmdata, pstats, read_lock_bh, read_unlock_bh);
}

int
tfw_apm_stats(void *apmdata, TfwPrcntlStats *pstats)
{
	__tfw_apm_stats_body(apmdata, pstats, read_lock, read_unlock);
}
EXPORT_SYMBOL(tfw_apm_stats);

/*
 * Verify that an APM Stats user using the same set of percentiles.
 *
 * Note: This module uses a single set of percentiles for all servers.
 * All APM Stats users must use the same set of percentiles.
 */
int
tfw_apm_pstats_verify(TfwPrcntlStats *pstats)
{
	int i;

	if (pstats->psz != ARRAY_SIZE(tfw_pstats_ith))
		return 1;
	for (i = 0; i < pstats->psz; ++i)
		if (pstats->ith[i] != tfw_pstats_ith[i])
			return 1;
	return 0;
}

static inline void
__tfw_apm_update(TfwApmRBuf *rbuf, unsigned long jtstamp, unsigned int rtt)
{
	int centry = (jtstamp / tfw_apm_jtmintrvl) % rbuf->rbufsz;
	unsigned long jtmistart = jtstamp - (jtstamp % tfw_apm_jtmintrvl);
	TfwApmRBEnt *crbent = &rbuf->rbent[centry];

	tfw_apm_rbent_checkreset(crbent, jtmistart);
	tfw_stats_update(&crbent->pcntrng, rtt, &rbuf->slock);
}

void
tfw_apm_update(void *apmdata, unsigned long jtstamp, unsigned long jrtt)
{
	unsigned int rtt = jiffies_to_msecs(jrtt);

	BUG_ON(!apmdata);
	/*
	 * APM stats can't handle response times that are greater than
	 * the maximum value possible for TfwPcntCtl{}->end. Currently
	 * the value is USHRT_MAX which is about 65 secs in milliseconds.
	 */
	if (likely(rtt < (1UL << sizeof(((TfwPcntCtl *)0)->end) * 8)))
		__tfw_apm_update(&((TfwApmData *)apmdata)->rbuf, jtstamp, rtt);
}

/*
 * Destroy the specified APM ring buffer.
 */
void
tfw_apm_destroy(void *apmdata)
{
	TfwApmData *data = apmdata;

	if (!data)
		return;
	clear_bit(TFW_APM_DATA_F_REARM, &data->flags);
	smp_mb__after_atomic();
	del_timer_sync(&data->timer);

	kfree(data);
}

/*
 * Initialize a ring buffer entry.
 */
static inline void
tfw_apm_rbent_init(TfwApmRBEnt *rbent, unsigned long jtmistamp)
{
	memcpy(rbent->pcntrng.ctl, tfw_rngctl_init, sizeof(rbent->pcntrng.ctl));
	__tfw_apm_rbent_reset(rbent, jtmistamp);
}

/*
 * Create and initialize an APM ring buffer for a server.
 */
void *
tfw_apm_create(void)
{
	TfwApmData *data;
	TfwApmRBEnt *rbent;
	int i, size;
	unsigned int *val[2];
	int rbufsz = tfw_apm_tmwscale;
	int psz = ARRAY_SIZE(tfw_pstats_ith);

	if (!tfw_apm_tmwscale) {
		TFW_ERR("Late initialization of 'apm_stats' option\n");
		return NULL;
	}

	/* Keep complete stats for the full time window. */
	size = sizeof(TfwApmData) + rbufsz * sizeof(TfwApmRBEnt)
				  + 2 * psz * sizeof(unsigned int);
	if ((data = kzalloc(size, GFP_ATOMIC)) == NULL)
		return NULL;

	/* Set up memory areas. */
	rbent = (TfwApmRBEnt *)(data + 1);
	val[0] = (unsigned int *)(rbent + rbufsz);
	val[1] = (unsigned int *)(val[0] + psz);

	data->rbuf.rbent = rbent;
	data->rbuf.rbufsz = rbufsz;

	data->stats.asent[0].pstats.ith = tfw_pstats_ith;
	data->stats.asent[0].pstats.val = val[0];
	data->stats.asent[0].pstats.psz = psz;

	data->stats.asent[1].pstats.ith = tfw_pstats_ith;
	data->stats.asent[1].pstats.val = val[1];
	data->stats.asent[1].pstats.psz = psz;

	/* Initialize data. */
	for (i = 0; i < rbufsz; ++i)
		tfw_apm_rbent_init(&rbent[i], 0);
	spin_lock_init(&data->rbuf.slock);

	rwlock_init(&data->stats.asent[0].rwlock);
	rwlock_init(&data->stats.asent[1].rwlock);
	atomic_set(&data->stats.rdidx, 0);

	/* Start the timer for the percentile calculation. */
	set_bit(TFW_APM_DATA_F_REARM, &data->flags);
	setup_timer(&data->timer, tfw_apm_pstats_fn, (unsigned long)data);
	mod_timer(&data->timer, jiffies + TFW_APM_TIMER_TIMEOUT);

	return data;
}

#define TFW_APM_MIN_TMWSCALE	1	/* Minimum time window scale. */
#define TFW_APM_MAX_TMWSCALE	50	/* Maximum time window scale. */
#define TFW_APM_DEF_TMWSCALE	5	/* Default time window scale. */

#define TFW_APM_MIN_TMWINDOW	60	/* Minimum time window (secs). */
#define TFW_APM_MAX_TMWINDOW	3600	/* Maximum time window (secs). */
#define TFW_APM_DEF_TMWINDOW	300	/* Default time window (secs). */

#define TFW_APM_MIN_TMINTRVL	5	/* Minimum time interval (secs). */

static int
tfw_apm_cfg_start(void)
{
	unsigned int jtmwindow;

	if (!tfw_apm_jtmwindow)
		tfw_apm_jtmwindow = TFW_APM_DEF_TMWINDOW;
	if (!tfw_apm_tmwscale)
		tfw_apm_tmwscale = TFW_APM_DEF_TMWSCALE;

	if ((tfw_apm_jtmwindow < TFW_APM_MIN_TMWINDOW)
	    || (tfw_apm_jtmwindow > TFW_APM_MAX_TMWINDOW))
	{
		TFW_ERR("apm_stats: window: value '%d' is out of limits.\n",
			tfw_apm_jtmwindow);
		return -EINVAL;
	}
	if ((tfw_apm_tmwscale < TFW_APM_MIN_TMWSCALE)
	    || (tfw_apm_tmwscale > TFW_APM_MAX_TMWSCALE))
	{
		TFW_ERR("apm_stats: scale: value '%d' is out of limits.\n",
			tfw_apm_tmwscale);
		return -EINVAL;
	}

	/* Enforce @tfw_apm_tmwscale to be at least 2. */
	if (tfw_apm_tmwscale == 1)
		tfw_apm_tmwscale = 2;

	jtmwindow = msecs_to_jiffies(tfw_apm_jtmwindow * 1000);
	tfw_apm_jtmintrvl = jtmwindow / tfw_apm_tmwscale
			    + !!(jtmwindow % tfw_apm_tmwscale);

	if (tfw_apm_jtmintrvl < TFW_APM_MIN_TMINTRVL) {
		TFW_ERR("apm_stats window=%d scale=%d: scale is too long.\n",
			tfw_apm_jtmwindow, tfw_apm_tmwscale);
		return -EINVAL;
	}
	tfw_apm_jtmwindow = tfw_apm_jtmintrvl * tfw_apm_tmwscale;

	return 0;
}

/**
 * Cleanup the configuration values when when all server groups are stopped
 * and the APM timers are deleted.
 */
static void
tfw_apm_cfg_cleanup(TfwCfgSpec *cs)
{
	tfw_apm_jtmwindow = tfw_apm_jtmintrvl = tfw_apm_tmwscale = 0;
}

static int
tfw_handle_apm_stats(TfwCfgSpec *cs, TfwCfgEntry *ce)
{
	int i, r;
	const char *key, *val;

	if (ce->val_n) {
		TFW_ERR("%s: Arguments must be a key=value pair.\n", cs->name);
		return -EINVAL;
	}
	if (!ce->attr_n) {
		TFW_WARN("%s: arguments missing, using default values.\n",
			 cs->name);
		return 0;
	}
	TFW_CFG_ENTRY_FOR_EACH_ATTR(ce, i, key, val) {
		if (!strcasecmp(key, "window")) {
			if ((r = tfw_cfg_parse_int(val, &tfw_apm_jtmwindow)))
				return r;
		} else if (!strcasecmp(key, "scale")) {
			if ((r = tfw_cfg_parse_int(val, &tfw_apm_tmwscale)))
				return r;
		} else {
			TFW_ERR("%s: unsupported argument: '%s=%s'.\n",
				cs->name, key, val);
			return -EINVAL;
		}
	}

	return 0;
}

static TfwCfgSpec tfw_apm_cfg_specs[] = {
	{
		"apm_stats", NULL,
		tfw_handle_apm_stats,
		.allow_none = true,
		.allow_repeat = false,
		.cleanup  = tfw_apm_cfg_cleanup,
	},
	{}
};

TfwCfgMod tfw_apm_cfg_mod = {
	.name  = "apm",
	.start = tfw_apm_cfg_start,
	.specs = tfw_apm_cfg_specs,
};<|MERGE_RESOLUTION|>--- conflicted
+++ resolved
@@ -799,13 +799,7 @@
 	if (!nfilled)
 		return;
 
-<<<<<<< HEAD
-	if (!nfilled) {
-		TFW_DBG3("%s: Percentile values DID NOT change.\n", __func__);
-	} else if (nfilled < asent->pstats.psz) {
-=======
-	if (nfilled < asent->pstats.prcntlsz) {
->>>>>>> c40924b7
+	if (nfilled < asent->pstats.psz) {
 		TFW_DBG3("%s: Percentile calculation incomplete.\n", __func__);
 		set_bit(TFW_APM_DATA_F_RECALC, &data->flags);
 	} else {
