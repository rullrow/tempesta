--- conflicted
+++ resolved
@@ -850,16 +850,8 @@
 	asent = &data->stats.asent[rdidx];				\
 									\
 	fn_lock(&asent->rwlock);					\
-<<<<<<< HEAD
 	memcpy(pstats->val, asent->pstats.val,				\
 	       pstats->psz * sizeof(pstats->val[0]));			\
-=======
-	memcpy(pstats->prcntl, asent->pstats.prcntl,			\
-	       pstats->prcntlsz * sizeof(TfwPrcntl));			\
-	pstats->min = asent->pstats.min;				\
-	pstats->max = asent->pstats.max;				\
-	pstats->avg = asent->pstats.avg;				\
->>>>>>> d25813da
 	fn_unlock(&asent->rwlock);					\
 	pstats->seq = rdidx;						\
 									\
